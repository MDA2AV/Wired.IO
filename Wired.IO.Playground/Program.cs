<<<<<<< HEAD
﻿using Microsoft.Extensions.DependencyInjection;
using Microsoft.Extensions.Logging;
using Wired.IO.App;
using Wired.IO.Protocol.Response;


var services = new ServiceCollection();
var builder = WiredApp
    .CreateExpressBuilder()
    .Port(8080)
    .EmbedServices(services)
    .UseRootEndpoints()
    .MapGet("/", context =>
    {
        var logger = context.Services.GetRequiredService<ILogger<Program>>();
        logger.LogInformation("WiredApp started");
=======
﻿using System.Text.Json.Serialization;
using Wired.IO.App;
using Wired.IO.Http11Express.Response.Content;
using Wired.IO.Protocol.Response;

var builder = WiredApp
    .CreateExpressBuilder()
    .Port(8080);
    
builder
    .MapGroup("/")
    .MapGet("/my-endpoint", context =>
    {
        JsonContext SerializerContext = JsonContext.Default;
>>>>>>> 46355735
        
        context
            .Respond()
            .Status(ResponseStatus.Ok)
<<<<<<< HEAD
            .Type("text/plain"u8)
            .Content("Hello World!"u8);
    });

builder.Services.AddLogging(loggingBuilder =>
{
    loggingBuilder.SetMinimumLevel(LogLevel.Critical);
});

var provider = services.BuildServiceProvider();
    
await builder.Build(provider)
    .RunAsync();
=======
            .Type("application/json"u8)
            .Content(new ExpressJsonAotContent(new JsonMessage
            {
                Message = "Hello World!"
            }, SerializerContext.JsonMessage));
    });

await builder
    .Build()
    .RunAsync();
    
public struct JsonMessage { public string Message { get; set; } }

[JsonSourceGenerationOptions(GenerationMode = JsonSourceGenerationMode.Serialization | JsonSourceGenerationMode.Metadata)]
[JsonSerializable(typeof(JsonMessage))]
public partial class JsonContext : JsonSerializerContext { }
>>>>>>> 46355735
<|MERGE_RESOLUTION|>--- conflicted
+++ resolved
@@ -1,22 +1,4 @@
-<<<<<<< HEAD
-﻿using Microsoft.Extensions.DependencyInjection;
-using Microsoft.Extensions.Logging;
-using Wired.IO.App;
-using Wired.IO.Protocol.Response;
-
-
-var services = new ServiceCollection();
-var builder = WiredApp
-    .CreateExpressBuilder()
-    .Port(8080)
-    .EmbedServices(services)
-    .UseRootEndpoints()
-    .MapGet("/", context =>
-    {
-        var logger = context.Services.GetRequiredService<ILogger<Program>>();
-        logger.LogInformation("WiredApp started");
-=======
-﻿using System.Text.Json.Serialization;
+using System.Text.Json.Serialization;
 using Wired.IO.App;
 using Wired.IO.Http11Express.Response.Content;
 using Wired.IO.Protocol.Response;
@@ -30,26 +12,10 @@
     .MapGet("/my-endpoint", context =>
     {
         JsonContext SerializerContext = JsonContext.Default;
->>>>>>> 46355735
         
         context
             .Respond()
             .Status(ResponseStatus.Ok)
-<<<<<<< HEAD
-            .Type("text/plain"u8)
-            .Content("Hello World!"u8);
-    });
-
-builder.Services.AddLogging(loggingBuilder =>
-{
-    loggingBuilder.SetMinimumLevel(LogLevel.Critical);
-});
-
-var provider = services.BuildServiceProvider();
-    
-await builder.Build(provider)
-    .RunAsync();
-=======
             .Type("application/json"u8)
             .Content(new ExpressJsonAotContent(new JsonMessage
             {
@@ -65,5 +31,4 @@
 
 [JsonSourceGenerationOptions(GenerationMode = JsonSourceGenerationMode.Serialization | JsonSourceGenerationMode.Metadata)]
 [JsonSerializable(typeof(JsonMessage))]
-public partial class JsonContext : JsonSerializerContext { }
->>>>>>> 46355735
+public partial class JsonContext : JsonSerializerContext { }